--- conflicted
+++ resolved
@@ -27,10 +27,9 @@
     :param control_units: a list containing the position (rows) of the control units within X and Y
     :param start: initial values for the diagonals of the tensor matrix
     :param L2_PEN_W: L2 penalty on the magnitude of the deviance of the weight vector from null. Optional.
-<<<<<<< HEAD
-    :param method: The name of a method to be used by scipy.optimize.minimize,
+    :param method: The name of a method to be used by scipy.optimize.minimize, 
         or a callable with the same API as scipy.optimize.minimize
-    :param intercept: If True, weights are penalized toward the 1 / the number
+    :param intercept: If True, weights are penalized toward the 1 / the number 
         of controls, else weights are penalized toward zero
     :param max_lambda: if True, the return value is the maximum L1 penalty for
         which at least one element of the tensor matrix is non-zero
@@ -42,13 +41,6 @@
 
     :return: something something
     :rtype: something something
-=======
-    :param method: The name of a method to be used by scipy.optimize.minimize, or a callable with the same API as scipy.optimize.minimize
-    :param intercept: If True, weights are penalized toward the 1 / the number of controls, else weights are penalized toward zero
-    :param max_lambda: if True, the return value is the maximum L1 penalty for which at least one element of the tensor matrix is non-zero
-    :param kwargs: additional arguments passed to the optimizer
-
->>>>>>> e9e1b765
     '''
     # DEFAULTS
     if treated_units is None: 
