# --------------------------------------------------------------------------------
# Programmer: Jason Thorpe
# Date    1/25/2019 3:34:02 PM
# Language:  Python (.py) Version 2.7 or 3.5
# Usage:
#
# Test all model types
#
#     \SpasrseSC > python -m unittest test/test_fit.py
#
# Test a specific model type (e.g. "prospective-restricted"):
#
#     \SpasrseSC > python -m unittest test.test_fit.TestFit.test_retrospective
#
# --------------------------------------------------------------------------------

from __future__ import print_function  # for compatibility with python 2.7
import sys, os, random
import warnings
import unittest
<<<<<<< HEAD
import numpy as np

=======
import warnings
from scipy.optimize.linesearch import LineSearchWarning
>>>>>>> 3b36bdce

try:
    import SparseSC as SC
except ImportError:
    raise RuntimeError("SparseSC is not installed. use 'pip install -e .' from repo root to install in dev mode")
from SparseSC.fit import fit

# except Exception as exc:
#    print("Importing fit module failed with %s: %s" % (exc.__class__.__name__,exc.message,) )
#    exit()



class TestFit(unittest.TestCase):
    def setUp(self):

        random.seed(12345)
        np.random.seed(101101001)
        control_units = 50
        treated_units = 20
        features = 10
        targets = 5

        self.X = np.random.rand(control_units + treated_units, features)
        self.Y = np.random.rand(control_units + treated_units, targets)
        self.treated_units = np.arange(treated_units)

    @classmethod
    def run_test(cls, obj, model_type, verbose=False):
        if verbose:
            print("Calling fit with `model_type  = '%s'`..." % (model_type,), end="")
        sys.stdout.flush()
<<<<<<< HEAD
        fit(
            X=obj.X,
            Y=obj.Y,
            model_type=model_type,
            treated_units=obj.treated_units
            if model_type in ("retrospective", "prospective", "prospective-restricted")
            else None,
            # KWARGS:
            print_path=False,
            progress=False,
            min_iter=-1,
            tol=1,
            verbose=0,
        )
        if verbose:
            print("DONE")
=======

        with warnings.catch_warnings():
            warnings.filterwarnings("ignore",category=PendingDeprecationWarning)
            warnings.filterwarnings("ignore",category=LineSearchWarning)
            try:
                fit(
                    X=obj.X,
                    Y=obj.Y,
                    model_type=model_type,
                    treated_units=obj.treated_units
                    if model_type
                    in ("retrospective", "prospective", "prospective-restricted")
                    else None,
                    # KWARGS:
                    print_path=False,
                    progress=verbose,
                    grid_length=5,
                    min_iter=-1,
                    tol=1,
                    verbose=0,
                )
                if verbose:
                    print("DONE")
            except LineSearchWarning:
                pass
            except PendingDeprecationWarning: 
                pass
            except Exception as exc:
                print("Failed with %s: %s" % (exc.__class__.__name__, exc.message))
>>>>>>> 3b36bdce

    def test_retrospective(self):
        TestFit.run_test(self, "retrospective")

    def test_prospective(self):
        TestFit.run_test(self, "prospective")

    def test_prospective_restrictive(self):
        # Catch the LineSearchWarning silently, but allow others

        TestFit.run_test(self, "prospective-restricted")

    def test_full(self):
        TestFit.run_test(self, "full")
        


class TestFitToy(unittest.TestCase):
    @staticmethod
    def simple_summ(fit, Y):
        #print("V_pen=%s, W_pen=%s" % (fit.fitted_v_pen, fit.fitted_w_pen))
        print("V=%s" % np.diag(fit.V))
        print("Treated weights: sim=%s, uns=%s, sum=%s" % ( fit.sc_weights[0, 49], fit.sc_weights[0, 99], sum(fit.sc_weights[0, :]),))
        print("Sim Con weights: sim=%s, uns=%s, sum=%s" % ( fit.sc_weights[1, 49], fit.sc_weights[1, 99], sum(fit.sc_weights[1, :]),))
        print("Uns Con weights: sim=%s, uns=%s, sum=%s" % ( fit.sc_weights[51, 49], fit.sc_weights[51, 99], sum(fit.sc_weights[51, :]),))
        Y_sc = fit.predict(Y)#[fit.control_units, :]
        print("Treated diff: %s" % (Y - Y_sc)[0, :])

    def test0s(self):
        N1, N0_sim, N0_not = 1, 50, 50
        N0 = N0_sim + N0_not
        N = N1 + N0
        treated_units, control_units  = range(N1), range(N1, N)
        T0, T1 = 2, 1
        T = T0 + T1 # unused
        te = 2
        #configs = [[[1, 0, 0], [0, 1, 1]], 
        #           [[0, 1, 0], [1, 0, 1]], 
        #           [[1, 0, 2], [0, 1, 1]], 
        #           [[0, 1, 2], [1, 0, 1]]]
        #configs = [[[2, 1, 0], [1, 2, 1]], 
        #           [[1, 2, 0], [2, 1, 1]], 
        #           [[2, 1, 2], [1, 2, 1]], 
        #           [[1, 2, 2], [2, 1, 1]]]
        configs = [[[1, 2, 2], [2, 1, 1]],
                   [[1, 2, 3], [2, 1, 1]]]
        for config in configs:
            proto_sim = np.array(config[0], ndmin=2)
            proto_not = np.array(config[1], ndmin=2)
            proto_tr = proto_sim + np.hstack((np.zeros((1, T0)), np.full((1, T1), te)))
            Y1 = np.matmul(np.ones((N1, 1)), proto_tr)
            Y0_sim = np.matmul(np.ones((N0_sim, 1)), proto_sim)
            Y0_not = np.matmul(np.ones((N0_not, 1)), proto_not)
        
            Y = np.vstack((Y1, Y0_sim, Y0_not))
            with warnings.catch_warnings():
                warnings.simplefilter("ignore")
                fit_res = fit(Y[:, :T0], Y[:, T0:], treated_units, model_type="retrospective", 
                              constrain="simplex", 
                              stopping_rule=4, progress=False, verbose=0, print_path=False)
            Y_sc = fit_res.predict(Y)
            treated_diff = (Y - Y_sc)[0, :]
            print("V: %s. Treated diff: %s" % (np.diag(fit_res.V), treated_diff))


if __name__ == "__main__":
    t = TestFitToy()
    # t.setUp()
    t.test0s()
    #unittest.main()<|MERGE_RESOLUTION|>--- conflicted
+++ resolved
@@ -16,26 +16,16 @@
 
 from __future__ import print_function  # for compatibility with python 2.7
 import sys, os, random
-import warnings
 import unittest
-<<<<<<< HEAD
-import numpy as np
-
-=======
 import warnings
 from scipy.optimize.linesearch import LineSearchWarning
->>>>>>> 3b36bdce
+
 
 try:
     import SparseSC as SC
 except ImportError:
     raise RuntimeError("SparseSC is not installed. use 'pip install -e .' from repo root to install in dev mode")
 from SparseSC.fit import fit
-
-# except Exception as exc:
-#    print("Importing fit module failed with %s: %s" % (exc.__class__.__name__,exc.message,) )
-#    exit()
-
 
 
 class TestFit(unittest.TestCase):
@@ -57,24 +47,6 @@
         if verbose:
             print("Calling fit with `model_type  = '%s'`..." % (model_type,), end="")
         sys.stdout.flush()
-<<<<<<< HEAD
-        fit(
-            X=obj.X,
-            Y=obj.Y,
-            model_type=model_type,
-            treated_units=obj.treated_units
-            if model_type in ("retrospective", "prospective", "prospective-restricted")
-            else None,
-            # KWARGS:
-            print_path=False,
-            progress=False,
-            min_iter=-1,
-            tol=1,
-            verbose=0,
-        )
-        if verbose:
-            print("DONE")
-=======
 
         with warnings.catch_warnings():
             warnings.filterwarnings("ignore",category=PendingDeprecationWarning)
@@ -104,7 +76,6 @@
                 pass
             except Exception as exc:
                 print("Failed with %s: %s" % (exc.__class__.__name__, exc.message))
->>>>>>> 3b36bdce
 
     def test_retrospective(self):
         TestFit.run_test(self, "retrospective")
@@ -171,7 +142,7 @@
 
 
 if __name__ == "__main__":
-    t = TestFitToy()
+    # t = TestFit()
     # t.setUp()
-    t.test0s()
-    #unittest.main()+    # t.test_retrospective()
+    unittest.main()